--- conflicted
+++ resolved
@@ -1,27 +1,4 @@
-<<<<<<< HEAD
-//---------------------------------------------------------------------------
-//
-// <copyright file="ObservableCollection.cs" company="Microsoft">
-//    Copyright (C) 2003 by Microsoft Corporation.  All rights reserved.
-// </copyright>
-//
-//
-// Description: Implementation of an Collection<T> implementing INotifyCollectionChanged
-//              to notify listeners of dynamic changes of the list.
-//
-// See spec at http://avalon/connecteddata/Specs/Collection%20Interfaces.mht
-//
-// History:
-//  11/22/2004 : [....] - created
-//
-//---------------------------------------------------------------------------
-
-// Adapted for Unity
-
-#if !NETFX_CORE
-=======
 ﻿#if !NETFX_CORE
->>>>>>> 391db344
 
 using System;
 using System.Collections;
@@ -46,21 +23,10 @@
         //------------------------------------------------------
 
         #region Constructors
-<<<<<<< HEAD
-
         /// <summary>
         /// Initializes a new instance of ObservableCollection that is empty and has default initial capacity.
         /// </summary>
-        public ObservableCollection()
-            : base()
-        {
-        }
-=======
-        /// <summary>
-        /// Initializes a new instance of ObservableCollection that is empty and has default initial capacity.
-        /// </summary>
         public ObservableCollection() : base() { }
->>>>>>> 391db344
 
         /// <summary>
         /// Initializes a new instance of the ObservableCollection class
@@ -79,11 +45,7 @@
             // We should be able to simply call the base(list) ctor.  But Collection<T>
             // doesn't copy the list (contrary to the documentation) - it uses the
             // list directly as its storage.  So we do the copying here.
-<<<<<<< HEAD
-            //
-=======
             // 
->>>>>>> 391db344
             CopyFrom(list);
         }
 
@@ -123,10 +85,7 @@
 
         #endregion Constructors
 
-<<<<<<< HEAD
-=======
-
->>>>>>> 391db344
+
         //------------------------------------------------------
         //
         //  Public Methods
@@ -145,10 +104,7 @@
 
         #endregion Public Methods
 
-<<<<<<< HEAD
-=======
-
->>>>>>> 391db344
+
         //------------------------------------------------------
         //
         //  Public Events
@@ -163,11 +119,8 @@
         /// </summary>
         public virtual event PropertyChangedEventHandler PropertyChanged;
 
-<<<<<<< HEAD
-=======
-
-
->>>>>>> 391db344
+
+
         //------------------------------------------------------
         /// <summary>
         /// Occurs when the collection changes, either by adding or removing an item.
@@ -179,10 +132,7 @@
 
         #endregion Public Events
 
-<<<<<<< HEAD
-=======
-
->>>>>>> 391db344
+
         //------------------------------------------------------
         //
         //  Protected Methods
@@ -265,10 +215,7 @@
             OnCollectionChanged(NotifyCollectionChangedAction.Move, removedItem, newIndex, oldIndex);
         }
 
-<<<<<<< HEAD
-=======
-
->>>>>>> 391db344
+
         /// <summary>
         /// Raises a PropertyChanged event (per <see cref="INotifyPropertyChanged" />).
         /// </summary>
@@ -337,10 +284,7 @@
 
         #endregion Protected Methods
 
-<<<<<<< HEAD
-=======
-
->>>>>>> 391db344
+
         //------------------------------------------------------
         //
         //  Private Methods
@@ -348,10 +292,6 @@
         //------------------------------------------------------
 
         #region Private Methods
-<<<<<<< HEAD
-
-=======
->>>>>>> 391db344
         /// <summary>
         /// Helper to raise a PropertyChanged event  />).
         /// </summary>
@@ -391,10 +331,6 @@
         {
             OnCollectionChanged(new NotifyCollectionChangedEventArgs(NotifyCollectionChangedAction.Reset));
         }
-<<<<<<< HEAD
-
-=======
->>>>>>> 391db344
         #endregion Private Methods
 
         //------------------------------------------------------
@@ -420,11 +356,7 @@
 
             public bool Busy { get { return _busyCount > 0; } }
 
-<<<<<<< HEAD
-            private int _busyCount;
-=======
             int _busyCount;
->>>>>>> 391db344
         }
 
         #endregion Private Types
